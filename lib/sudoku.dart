library sudoku; 

import "dart:math" as Math;

wrap(value, fn(x)) => fn(value);

order(List seq, {Comparator by, List<Comparator> byAll, on(x), List<Function> onAll}) =>
  by != null ? 
    (seq..sort(by)) 
  : byAll != null ?
    (seq..sort((a,b) => byAll
      .firstWhere((compare) => compare(a,b) != 0, orElse:() => (x,y) => 0)(a,b)))
  : on != null ? 
    (seq..sort((a,b) => on(a).compareTo(on(b)))) 
  : onAll != null ?
    (seq..sort((a,b) =>
      wrap(onAll.firstWhere((_on) => _on(a).compareTo(_on(b)) != 0, orElse:() => (x) => 0),
        (_on) => _on(a).compareTo(_on(b)) 
    ))) 
  : (seq..sort()); 

List<List> zip(List a, List b) {
  var n = Math.min(a.length, b.length);
  var z = new List(n);
  for (var i=0; i<n; i++)
    z[i] = [a.elementAt(i), b.elementAt(i)];
  return z;
}

String repeat(String s, int n) {
  var sb = new StringBuffer();
  for (var i=0; i<n; i++)
    sb.write(s);
  return sb.toString();
}

String center(String s, int max, [String pad=" "]) {
  var padLen = max - s.length;
  if (padLen <= 0) return s;
  
  s = repeat(pad, (padLen~/2)) + s;
  return s + repeat(pad, max-s.length);
}
 
Map dict(Iterable seq) => seq.fold({}, (map, kv) => map..putIfAbsent(kv[0], () => kv[1]));
dynamic some(Iterable seq) => seq.firstWhere((e) => e != null, orElse:() => null);
bool all(Iterable seq) => seq.every((e) => e != null);

Math.Random rand = new Math.Random();
List shuffled(Iterable seq) => order(seq.toList(), on:(a) => rand.nextDouble());

log(s) {
  print(s);
  return s;
}
<<<<<<< HEAD
List<String> cross(String A, String B) {
  // For some reason the original author made this type List<List<String>> which was just wrong.
  return A.split('').expand((a) => B.split('').map((b) => a+b)).toList();
}  
=======
List<String> cross(String A, String B) =>
  A.split('').expand((a) => B.split('').map((b) => a+b)).toList();  
>>>>>>> a0561708

const String digits   = '123456789';
const String rows     = 'ABCDEFGHI';
const String cols     = digits;
final List<String> squares = cross(rows, cols);

final List unitlist = cols.split('').map((c) => cross(rows, c)).toList()
  ..addAll( rows.split('').map((r) => cross(r, cols)))
  ..addAll( ['ABC','DEF','GHI'].expand((rs) => ['123','456','789'].map((cs) => cross(rs, cs)) ));

final Map units = dict(squares.map((s) => 
    [s, unitlist.where((u) => u.contains(s)).toList()] ));

final Map peers = dict(squares.map((s) => 
    [s, units[s].expand((u) => u).toSet()..removeAll([s])]));    

/// Parse a Grid
Map parse_grid(String grid){
  var values = dict(squares.map((s) => [s, digits]));
  var gridValues = grid_values(grid);
  for (var s in gridValues.keys){
    var d = gridValues[s];
    if (digits.contains(d) && assign(values, s, d) == null)
      return null;
  }
  return values;
}

Map grid_values(String grid){
  var chars = grid.split('').where((c) => digits.contains(c) || '0.'.contains(c)).toList();
  return dict(zip(squares, chars));
}

/// Constraint Propagation
Map assign(Map values, String s, String d){
  var other_values = values[s].replaceAll(d, '');
//  print("$s, $d, $other_values");
  if (all(other_values.split('').map((d2) => eliminate(values, s, d2))))
    return values;
  return null;
}

Map eliminate(Map values, String s, String d){
  if (!values[s].contains(d))
    return values;
  values[s] = values[s].replaceAll(d,'');
  if (values[s].length == 0)
    return null;
  else if (values[s].length == 1){
    var d2 = values[s];
    if (!all(peers[s].map((s2) => eliminate(values, s2, d2))))
      return null;
  }
  for (var u in units[s]){
    var dplaces = u.where((s) => values[s].contains(d)); 
    if (dplaces.length == 0)
      return null;
    else if (dplaces.length == 1)
      if (assign(values, dplaces.elementAt(0), d) == null)
        return null;
  }
  return values;
}

/// Display as 2-D grid
/// bf: give dart type checker the hint that values is a map from string to string
void display(Map<String, String> values) {
  var width = 1 + squares.map((s) => values[s].length).reduce(Math.max);
  var line = repeat('+' + repeat('-', width*3), 3).substring(1);  
  rows.split('').forEach((r){
    print(cols.split('').map((c) => center(values[r+c], width) + ('36'.contains(c) ? '|' : '')).toList()
      .join(''));
    if ('CF'.contains(r))
      print(line);
  });
  print("");  
}

/// Search 
Map solve(String grid) => search(parse_grid(grid));

Map search(Map values){
  if (values == null)
    return null;
  if (squares.every((s) => values[s].length == 1))
    return values;
  var s2 = order(squares.where((s) => values[s].length > 1).toList(), on:(s) => values[s].length).first;
  return some(values[s2].split('').map((d) => search(assign(new Map.from(values), s2, d))));
}<|MERGE_RESOLUTION|>--- conflicted
+++ resolved
@@ -53,15 +53,8 @@
   print(s);
   return s;
 }
-<<<<<<< HEAD
-List<String> cross(String A, String B) {
-  // For some reason the original author made this type List<List<String>> which was just wrong.
-  return A.split('').expand((a) => B.split('').map((b) => a+b)).toList();
-}  
-=======
 List<String> cross(String A, String B) =>
   A.split('').expand((a) => B.split('').map((b) => a+b)).toList();  
->>>>>>> a0561708
 
 const String digits   = '123456789';
 const String rows     = 'ABCDEFGHI';
